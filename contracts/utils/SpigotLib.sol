--- conflicted
+++ resolved
@@ -129,35 +129,7 @@
         return true;
     }
 
-<<<<<<< HEAD
     /** see Spigot.claimOwnerTokens */
-=======
-    /** see Spigot.claimRevenue */
-    function claimRevenue(
-        SpigotState storage self,
-        address revenueContract,
-        address token,
-        bytes calldata data
-    ) external returns (uint256 claimed) {
-        claimed = _claimRevenue(self, revenueContract, token, data);
-
-        // splits revenue stream according to Spigot settings (ownersplit to the line of credit)
-        uint256 ownerTokens = (claimed * self.settings[revenueContract].ownerSplit) / 100;
-        // update escrowed balance
-        self.ownerTokens[token] = self.ownerTokens[token] + ownerTokens;
-
-        // update operator amount
-        if (claimed > ownerTokens) {
-            self.operatorTokens[token] = self.operatorTokens[token] + (claimed - ownerTokens);
-        }
-
-        emit ClaimRevenue(token, claimed, ownerTokens, revenueContract);
-
-        return claimed;
-    }
-
-    /** see Spigot.claimEscrow */
->>>>>>> 97d7ab14
     function claimOwnerTokens(SpigotState storage self, address token) external returns (uint256 claimed) {
         if (msg.sender != self.owner) {
             revert CallerAccessDenied();
