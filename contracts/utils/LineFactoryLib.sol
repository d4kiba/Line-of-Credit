--- conflicted
+++ resolved
@@ -19,15 +19,7 @@
     error ModuleTransferFailed(address line, address spigot, address escrow);
     error InitNewLineFailed(address line, address spigot, address escrow);
 
-<<<<<<< HEAD
     function transferModulesToLine(address line, address spigot, address escrow) external returns (bool) {
-=======
-    function transferModulesToLine(
-        address line,
-        address spigot,
-        address escrow
-    ) external {
->>>>>>> 2448f354
         (bool success, bytes memory returnVal) = spigot.call(
             abi.encodeWithSignature("updateOwner(address)", address(line))
         );
@@ -35,6 +27,7 @@
             abi.encodeWithSignature("updateLine(address)", address(line))
         );
 
+        // ensure all modules were transferred
         if (!(success && abi.decode(returnVal, (bool)) && success2 && abi.decode(returnVal2, (bool)))) {
             revert ModuleTransferFailed(line, spigot, escrow);
         }
