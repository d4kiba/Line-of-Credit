--- conflicted
+++ resolved
@@ -80,16 +80,9 @@
         uint256 amount,
         address token
     ) external returns (uint256) {
-<<<<<<< HEAD
-        require(amount != 0);
-=======
         if (amount == 0) {
             revert InvalidZeroAmount();
         }
-        if (msg.value != 0) {
-            revert EthSupportDisabled();
-        }
->>>>>>> 97d7ab14
         if (!self.enabled[token]) {
             revert InvalidCollateral();
         }
@@ -115,44 +108,17 @@
         bool isEnabled = self.enabled[token];
         IEscrow.Deposit memory deposit = self.deposited[token]; // gas savings
         if (!isEnabled) {
-<<<<<<< HEAD
-            if (token == Denominations.ETH) {
-                // enable native eth support
-                deposit.asset = Denominations.ETH;
-                deposit.assetDecimals = 18;
-            } else {
-                (bool passed, bytes memory tokenAddrBytes) = token.call(abi.encodeWithSignature("asset()"));
-
-                bool is4626 = tokenAddrBytes.length != 0 && passed;
-                deposit.isERC4626 = is4626;
-                // if 4626 save the underlying token to use for oracle pricing
-                deposit.asset = !is4626 ? token : abi.decode(tokenAddrBytes, (address));
-
-                int256 price = IOracle(oracle).getLatestAnswer(deposit.asset);
-                if (price <= 0) {
-                    revert InvalidCollateral();
-                }
-
-                (bool successDecimals, bytes memory decimalBytes) = deposit.asset.call(
-                    abi.encodeWithSignature("decimals()")
-                );
-                if (decimalBytes.length != 0 && successDecimals) {
-                    deposit.assetDecimals = abi.decode(decimalBytes, (uint8));
-                } else {
-                    deposit.assetDecimals = 18;
-                }
-=======
             (bool passed, bytes memory tokenAddrBytes) = token.call(abi.encodeWithSignature("asset()"));
 
-            bool is4626 = tokenAddrBytes.length > 0 && passed;
+            bool is4626 = tokenAddrBytes.length != 0 && passed;
             deposit.isERC4626 = is4626;
+
             // if 4626 save the underlying token to use for oracle pricing
             deposit.asset = !is4626 ? token : abi.decode(tokenAddrBytes, (address));
 
             int256 price = IOracle(oracle).getLatestAnswer(deposit.asset);
             if (price <= 0) {
                 revert InvalidCollateral();
->>>>>>> 97d7ab14
             }
 
             (bool successDecimals, bytes memory decimalBytes) = deposit.asset.call(
@@ -184,13 +150,9 @@
         address token,
         address to
     ) external returns (uint256) {
-<<<<<<< HEAD
-        require(amount != 0);
-=======
         if (amount == 0) {
             revert InvalidZeroAmount();
         }
->>>>>>> 97d7ab14
         if (msg.sender != borrower) {
             revert CallerAccessDenied();
         }
@@ -228,13 +190,9 @@
 
     /** see Escrow.liquidate */
     function liquidate(EscrowState storage self, uint256 amount, address token, address to) external returns (bool) {
-<<<<<<< HEAD
-        require(amount != 0);
-=======
         if (amount == 0) {
             revert InvalidZeroAmount();
         }
->>>>>>> 97d7ab14
         if (msg.sender != self.line) {
             revert CallerAccessDenied();
         }
