pragma solidity ^0.8.9;

import { Denominations } from "chainlink/Denominations.sol";
import { IERC20 } from "openzeppelin/token/ERC20/IERC20.sol";
import {SafeERC20}  from "openzeppelin/token/ERC20/utils/SafeERC20.sol";

import {LineLib} from "../../utils/LineLib.sol";
import {CreditLib} from "../../utils/CreditLib.sol";
import {CreditListLib} from "../../utils/CreditListLib.sol";
import {MutualConsent} from "../../utils/MutualConsent.sol";
import {InterestRateCredit} from "../interest-rate/InterestRateCredit.sol";

import {IOracle} from "../../interfaces/IOracle.sol";
import {ILineOfCredit} from "../../interfaces/ILineOfCredit.sol";

contract LineOfCredit is ILineOfCredit, MutualConsent {
    using SafeERC20 for IERC20;

    using CreditListLib for bytes32[];

    uint256 public immutable deadline;

    address public immutable borrower;

    address public immutable arbiter;

    IOracle public immutable oracle;

    InterestRateCredit public immutable interestRate;

    uint256 private count; // amount of open credit lines on a Line of Credit facility. ids.length includes null items

    bytes32[] public ids; // all open credit lines

    mapping(bytes32 => Credit) public credits; // id -> Reference ID for a credit line provided by a single Lender for a given token on a Line of Credit

    // Line Financials aggregated accross all existing  Credit
    LineLib.STATUS public status;

    /**
   * @notice            - How to deploy a Line of Credit
   * @dev               - A Borrower and a first Lender agree on terms. Then the Borrower deploys the contract using the constructor below.
   *                      Later, both Lender and Borrower must call _mutualConsent() during addCredit() to actually enable funds to be deposited.
   * @param oracle_     - The price oracle to use for getting all token values.
   * @param arbiter_    - A neutral party with some special priviliges on behalf of Borrower and Lender.
   * @param borrower_   - The debitor for all credit lines in this contract.
   * @param ttl_        - The time to live for all credit lines for the Line of Credit facility (sets the maturity/term of the Line of Credit)
  */
    constructor(
        address oracle_,
        address arbiter_,
        address borrower_,
        uint256 ttl_
    ) {
        oracle = IOracle(oracle_);
        arbiter = arbiter_;
        borrower = borrower_;
        deadline = block.timestamp + ttl_;  //the deadline is the term/maturity/expiry date of the Line of Credit facility
        interestRate = new InterestRateCredit();

        emit DeployLine(oracle_, arbiter_, borrower_);
    }

    function init() external virtual returns(LineLib.STATUS) {
      if(status != LineLib.STATUS.UNINITIALIZED) { revert AlreadyInitialized(); }
      return _updateStatus(_init());
    }

    function _init() internal virtual returns(LineLib.STATUS) {
       // If no collateral or Spigot then Line of Credit is immediately active
      return LineLib.STATUS.ACTIVE;
    }

    ///////////////
    // MODIFIERS //
    ///////////////

    modifier whileActive() {
        if(status != LineLib.STATUS.ACTIVE) { revert NotActive(); }
        _;
    }

    modifier whileBorrowing() {
        if(count == 0 || credits[ids[0]].principal == 0) { revert NotBorrowing(); }
        _;
    }

    modifier onlyBorrower() {
        if(msg.sender != borrower) { revert CallerAccessDenied(); }
        _;
    }

    /** @notice - in _mutualConsent(), uses the credit line id to get Lender address instead of passing it in directly */
    modifier mutualConsentById(address _signerOne, bytes32 id) {
      if(_mutualConsent(_signerOne, credits[id].lender))  {
        // Run whatever code is needed for the 2/2 consent
        _;
      }
    }

    function healthcheck() external returns (LineLib.STATUS) {
        // can only check if the line has been initialized
        require(uint(status) >= uint( LineLib.STATUS.ACTIVE));
        return _updateStatus(_healthcheck());
    }

    /** 
     * @notice - getter for amount of active ids + total ids in list
     * @return - (uint, uint) - active credit lines, total length
    */
    function counts() external view returns (uint256, uint256) {
        return (count, ids.length);
    }

    function _healthcheck() internal virtual returns (LineLib.STATUS) {
        // if line is in a final end state then do not run _healthcheck()
        LineLib.STATUS s = status;
        if (
            s == LineLib.STATUS.REPAID ||               // end state - good
            s == LineLib.STATUS.INSOLVENT               // end state - bad
        ) {
            return status;
        }

        // Liquidate if all credit lines aren't closed by deadline
        if (block.timestamp >= deadline && count > 0) {
            emit Default(ids[0]); // can query all defaulted positions offchain once event picked up
            return LineLib.STATUS.LIQUIDATABLE;
        }

        return LineLib.STATUS.ACTIVE;
    }

    /**
     * @notice - Allow the Arbiter to signify that the Borrower is incapable of repaying debt permanently
     *           Recoverable funds for Lender after declaring insolvency = deposit + interestRepaid - principal
     * @dev    - Needed for onchain impairment accounting e.g. updating ERC4626 share price
     *           MUST NOT have collateral left for call to succeed. Any collateral should already have been liquidated.
     *           Callable only by Arbiter. 
     * @return bool - If Borrower is insolvent or not
     */
    function declareInsolvent() external whileBorrowing returns(bool) {
        if(arbiter != msg.sender) { revert CallerAccessDenied(); }
        if(LineLib.STATUS.LIQUIDATABLE != _updateStatus(_healthcheck())) {
            revert NotLiquidatable();
        }

        if(_canDeclareInsolvent()) {
            _updateStatus(LineLib.STATUS.INSOLVENT);
            return true;
        } else {
          return false;
        }
    }

    function _canDeclareInsolvent() internal virtual returns(bool) {
        // logic updated in Spigoted and Escrowed lines
        return true;
    }

    /**
  * @notice - Returns the total debt of a Borrower across all credit lines and to all Lenders 
              aggregated across all lenders on the Line of Credit in USD
              Denominated in USD 1e8.
  * @dev    - callable by anyone
  */
    function updateOutstandingDebt() external override returns (uint256, uint256) {
        return _updateOutstandingDebt();
    }

    function _updateOutstandingDebt()
        internal
        returns (uint256 principal, uint256 interest)
    {
        uint256 len = ids.length;
        if (len == 0) return (0, 0);

        bytes32 id;
        address oracle_ = address(oracle);  // gas savings
        address interestRate_ = address(interestRate);
        
        for (uint256 i; i < len; ++i) {
            id = ids[i];

            // gas savings. capped to len. inc before early continue
            

            // null element in array
            if(id == bytes32(0)) { continue; }

            (Credit memory c, uint256 _p, uint256 _i) = CreditLib.getOutstandingDebt(
              credits[id],
              id,
              oracle_,
              interestRate_
            );
            // update aggregate usd value
            principal += _p;
            interest += _i;
            // update credit line data
            credits[id] = c;
        }
    }

<<<<<<< HEAD
    /** 
     *
     * @notice - Updates accrued interest for the whole Line of Credit facility (i.e. for all credit lines)
     * @dev    - Loops over all credit line ids and calls related internal functions during which InterestRateCredit.sol   
     *           is called with the id data and then 'interestAccrued' is updated.
     * @dev    - The related internal function _accrue() is called by other functions any time the balance on an individual
     *           credit line changes or if the interest rates of a credit line are changed by mutual consent
     *           between a Borrower and a Lender.
     *
     */

=======
    /**
     * @dev -   Loops over all credit line ids and calls related internal functions during which InterestRateCredit is called 
                with the id data and then 'interestAccrued' is updated.  
                _accrue()runs any time the balance on a credit line changes or the interest rates are changed by mutual consent 
                between a Borrower and a Lender
    */
>>>>>>> 21c2da38
    function accrueInterest() external override returns(bool) {
        uint256 len = ids.length;
        bytes32 id;
        for (uint256 i; i < len; ++i) {
          id = ids[i];
          Credit memory credit = credits[id];
          credits[id] = _accrue(credit, id);
          
        }
        
        return true;
    }

    //@notice - accrues interest for a single credit line id any time a balance or interest rate changes
    
    function _accrue(Credit memory credit, bytes32 id) internal returns(Credit memory) {
      return CreditLib.accrue(credit, id, address(interestRate));
    }

    /**
   * @notice        - After a Borrower and a Lender have agreed terms, both Lender and borrower must call _mutualConsent during addCredit()
                      to add actually deposit funds to a credit line
   * @dev           - callable by `lender` and `borrower
   * @param drate   - The interest rate charged to a Borrower on borrowed / drawn down funds in bps, 4 decimals
   * @param frate   - The interest rate charged to a Borrower on the remaining funds available, but not yet drawn down 
                      (rate charged on the available headroom) in bps, 4 decimals
   * @param amount  - The amount of Credit Token to initially deposit by the Lender
   * @param token   - The Credit Token, i.e. the token to be lent out
   * @param lender  - The address that will manage credit line
  */
    function addCredit(
        uint128 drate,
        uint128 frate,
        uint256 amount,
        address token,
        address lender
    )
        external
        payable
        override
        whileActive
        mutualConsent(lender, borrower)
        returns (bytes32)
    {
        LineLib.receiveTokenOrETH(token, lender, amount);

        bytes32 id = _createCredit(lender, token, amount);

        require(interestRate.setRate(id, drate, frate));
        
        return id;
    }

    /**
    * @notice           - Lets Lender and Borrower update rates on a credit line
    *                   - can do so even when LIQUIDATABLE for the purpose of refinancing and/or renego
    * @dev              - include lender in params for cheap gas and consistent API for mutualConsent
    * @dev              - callable by Borrower or Lender
    * @param id         - credit line id that we are updating
    * @param drate      - new drawn rate
    * @param frate      - new facility rate
    
    */
    function setRates(
        bytes32 id,
        uint128 drate,
        uint128 frate
    )
      external
      override
      mutualConsentById(borrower, id)
      returns (bool)
    {
        Credit memory credit = credits[id];
        credits[id] = _accrue(credit, id);
        require(interestRate.setRate(id, drate, frate));
        emit SetRates(id, drate, frate);
        return true;
    }


 /**
    * @notice           - Lets a Lender and a Borrower increase the credit limit on a Line if the line status is 'active'
    * @dev              - include lender in params for cheap gas and consistent API for mutualConsent
    * @dev              - callable by borrower    
    * @param id         - credit line id that we are updating
    * @param amount     - amount to deposit by the Lender
    */
    function increaseCredit(bytes32 id, uint256 amount)
      external
      payable
      override
      whileActive
      mutualConsentById(borrower, id)
      returns (bool)
    {
        Credit memory credit = credits[id];
        credit = _accrue(credit, id);

        credit.deposit += amount;
        
        credits[id] = credit;

        LineLib.receiveTokenOrETH(credit.token, credit.lender, amount);

        emit IncreaseCredit(id, amount);

        return true;
    }

    ///////////////
    // REPAYMENT //
    ///////////////

    /**
    * @notice - A Borrower deposits enough tokens to repay and close a credit line.
    * @dev - callable by borrower    
    */
    function depositAndClose()
        external
        payable
        override
        whileBorrowing
        onlyBorrower
        returns (bool)
    {
        bytes32 id = ids[0];
        Credit memory credit = credits[id];
        credit = _accrue(credit, id);

        uint256 totalOwed = credit.principal + credit.interestAccrued;

        // Borrower deposits the remaining balance not already repaid and already available to be withdrawn by the Lender
        LineLib.receiveTokenOrETH(credit.token, msg.sender, totalOwed);

        // Borrower clears the debt then closes and deletes the credit line
        _close(_repay(credit, id, totalOwed), id);

        return true;
    }

    /**
     * @dev - Transfers token used in credit line id from msg.sender to Line contract.
     * @dev - Available for anyone to deposit Credit Tokens to be available to be withdrawn by Lenders 
     * @notice - see _repay() for more details
     * @param amount - amount of `token` in `id` to pay back
     */
    function depositAndRepay(uint256 amount)
        external
        payable
        override
        whileBorrowing
        returns (bool)
    {
        bytes32 id = ids[0];
        Credit memory credit = credits[id];
        credit = _accrue(credit, id);

        require(amount <= credit.principal + credit.interestAccrued);

        credits[id] = _repay(credit, id, amount);

        LineLib.receiveTokenOrETH(credit.token, msg.sender, amount);

        return true;
    }

    ////////////////////
    // FUND TRANSFERS //
    ////////////////////

    /**
     * @dev - Transfers tokens from a credit line id to a Borrower
     * @dev - callable by borrower on `id`
     * @param id - the credit line to draw down on
     * @param amount - amount of tokens the borrower wants to withdraw
     */
    function borrow(bytes32 id, uint256 amount)
        external
        override
        whileActive
        onlyBorrower
        returns (bool)
    {
        Credit memory credit = credits[id];
        credit = _accrue(credit, id);

        if(amount > credit.deposit - credit.principal) { revert NoLiquidity() ; }

        credit.principal += amount;

        credits[id] = credit; // save new debt before healthcheck

        if(_updateStatus(_healthcheck()) != LineLib.STATUS.ACTIVE) { 
            revert NotActive();
        }

        credits[id] = credit;

        LineLib.sendOutTokenOrETH(credit.token, borrower, amount);

        emit Borrow(id, amount);

        _sortIntoQ(id);

        return true;
    }

    /**
     * @dev - Transfers tokens from a credit line ID to a Lender.
              Lender is only allowed to withdraw tokens not already lent out (prevents bank run)
              Accrued interest calculated (profit) and is withdrawn first then principal/deposit is reduced
     * @dev - callable by Lender on `id`
     * @param id -the credit line id from which the Lender is withdrawing
     * @param amount - amount of tokens the Lender would like to withdraw (withdrawn amount may be lower)
     */
    function withdraw(bytes32 id, uint256 amount)
        external
        override
        returns (bool)
    {
        Credit memory credit = credits[id];

        if(msg.sender != credit.lender) { revert CallerAccessDenied(); }

        // accrues interest and transfers to Lender
        credits[id] = CreditLib.withdraw(_accrue(credit, id), id, amount);

        LineLib.sendOutTokenOrETH(credit.token, credit.lender, amount);

        return true;
    }

    /**
     * @dev - Deletes a credit line id thus preventing any more borrowing.
     *      - Only callable by Borrower or Lender
     *      - Requires that the credit has already been repais in full
     * @dev - callable by `borrower`
     * @param id -the credit line id to be closed
     */
    function close(bytes32 id) external payable override returns (bool) {
        Credit memory credit = credits[id];
        address b = borrower; // gas savings
        if(msg.sender != credit.lender && msg.sender != b) {
          revert CallerAccessDenied();
        }

        // ensure all money owed is accounted for
        credit = _accrue(credit, id);
        uint256 facilityFee = credit.interestAccrued;
        if(facilityFee > 0) {
          // only allow repaying interest since they are skipping repayment queue.
          // If principal still owed, _close() MUST fail
          LineLib.receiveTokenOrETH(credit.token, b, facilityFee);

          credit = _repay(credit, id, facilityFee);
        }

        _close(credit, id); // deleted; no need to save to storage

        return true;
    }

    //////////////////////
    //  Internal  funcs //
    //////////////////////

    // updateStatus() will return a change in status (if it has changed). If the status has changed, it won't however return what the  prior status was.
    function _updateStatus(LineLib.STATUS status_) internal returns(LineLib.STATUS) {
      if(status == status_) return status_;
      emit UpdateStatus(uint256(status_));
      return (status = status_);
    }
    // creates the credit line in the system including the id
    function _createCredit(
        address lender,
        address token,
        uint256 amount
    )
        internal
        returns (bytes32 id)
    {
        id = CreditLib.computeId(address(this), lender, token);
        // MUST not double add the credit line. otherwise we can not _close()
        if(credits[id].lender != address(0)) { revert PositionExists(); }

        credits[id] = CreditLib.create(id, amount, lender, token, address(oracle));

        ids.push(id); // add lender to end of repayment queue
        
        unchecked { ++count; }

        return id;
    }

  /**
   * @dev - Reduces `principal` and/or `interestAccrued` on a credit line.
            Expects checks for conditions of repaying and param sanitizing before calling
            e.g. early repayment of principal, tokens have actually been paid by borrower, etc.
   * @param id - credit line id with all data pertaining to line
   * @param amount - amount of Credit Token being repaid on credit line
  */
    function _repay(Credit memory credit, bytes32 id, uint256 amount)
        internal
        returns (Credit memory)
    { 
        credit = CreditLib.repay(credit, id, amount);

        // if credit line fully repaid then remove it from the repayment queue
        if (credit.principal == 0) ids.stepQ();

        return credit;
    }

    /**
     * @notice - checks that a credit line is fully repaid and removes it
     * @dev deletes credit storage. Store any data u might need later in call before _close()
     */
    function _close(Credit memory credit, bytes32 id) internal virtual returns (bool) {
        if(credit.principal > 0) { revert CloseFailedWithPrincipal(); }

        // return the Lender's funds that are being repaid
        if (credit.deposit + credit.interestRepaid > 0) {
            LineLib.sendOutTokenOrETH(
                credit.token,
                credit.lender,
                credit.deposit + credit.interestRepaid
            );
        }

        delete credits[id]; // gas refunds

        // remove from active list
        ids.removePosition(id);
        unchecked { --count; }

        // If all credit lines are closed the the overall Line of Credit facility is declared 'repaid'.
        if (count == 0) { _updateStatus(LineLib.STATUS.REPAID); }

        emit CloseCreditPosition(id);

        return true;
    }

    /**
     * @notice - Insert `p` into the next availble FIFO position in the repayment queue
               - once earliest slot is found, swap places with `p` and position in slot.
     * @param p - position id that we are trying to find appropriate place for
     * @return
     */
    function _sortIntoQ(bytes32 p) internal returns (bool) {
        uint256 lastSpot = ids.length - 1;
        uint256 nextQSpot = lastSpot;
        bytes32 id;
        for (uint256 i; i <= lastSpot; ++i) {
            id = ids[i];
            if (p != id) {

              // Since we aren't constantly trimming array size to to remove empty elements
              // we should try moving elements to front of array in this func to reduce gas costs 
              // only practical if > 10 lenders though
              // just inc a vacantSlots and push each id to i - vacantSlot and count = len - vacantSlot

                if (
                  id == bytes32(0) ||       // deleted element
                  nextQSpot != lastSpot ||  // position already found. skip to find `p` asap
                  credits[id].principal > 0 //`id` should be placed before `p` 
                ) continue;
                nextQSpot = i;              // index of first undrawn line found
            } else {
                if(nextQSpot == lastSpot) return true; // nothing to update
                // swap positions
                ids[i] = ids[nextQSpot];    // id put into old `p` position
                ids[nextQSpot] = p;       // p put at target index
                return true; 
            }
          
        }
    }
}
<|MERGE_RESOLUTION|>--- conflicted
+++ resolved
@@ -202,7 +202,6 @@
         }
     }
 
-<<<<<<< HEAD
     /** 
      *
      * @notice - Updates accrued interest for the whole Line of Credit facility (i.e. for all credit lines)
@@ -214,14 +213,13 @@
      *
      */
 
-=======
     /**
      * @dev -   Loops over all credit line ids and calls related internal functions during which InterestRateCredit is called 
                 with the id data and then 'interestAccrued' is updated.  
                 _accrue()runs any time the balance on a credit line changes or the interest rates are changed by mutual consent 
                 between a Borrower and a Lender
     */
->>>>>>> 21c2da38
+
     function accrueInterest() external override returns(bool) {
         uint256 len = ids.length;
         bytes32 id;
